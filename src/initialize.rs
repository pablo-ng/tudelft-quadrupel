use crate::led::Led::Red;
use crate::mutex::Mutex;
use crate::time::assembly_delay;
<<<<<<< HEAD
use crate::{barometer, battery, led, motor, mpu, time, twi, uart};
=======
use crate::uart::send_bytes;
use crate::{led, motor, flash, mpu, time, twi, uart};
>>>>>>> f6282e1e
use alloc_cortex_m::CortexMHeap;
use core::mem::MaybeUninit;
use nrf51_pac::Peripherals;
static INITIALIZED: Mutex<bool> = Mutex::new(false);

#[global_allocator]
static ALLOCATOR: CortexMHeap = CortexMHeap::empty();

/// Initialize the drone board. heap_memory should be pointer to
/// statically allocated memory. Care should be taken that the mutable reference
/// given here *really* is the only mutable reference to that area of memory.
/// That should of course be guaranteed by the fact that the reference is mutable, but
/// you need unsafe code to create a mutable reference to static memory. Care should be taken
/// that only one such reference is unsafely created.
///
/// clock_frequency determines the minimum delay / sleep time that can be set up. For example,
/// if the clock frequency is 100 hertz, sleeping for 1ms is not possible. The smallest sleep
/// time achievable with a 100 hertz clock is 10ms.
pub fn initialize(heap_memory: &'static mut [MaybeUninit<u8>], clock_frequency: u8) {
    // Allow time for PC to start up. The drone board starts running code immediately after upload,
    // but at that time the PC may not be listening on UART etc.
    assembly_delay(2500000);

    // keep this guard around until the end of the function (so interrupts stay off)
    let mut guard = INITIALIZED.lock();
    if *guard {
        panic!("ALREADY INITIALIZED");
    }
    *guard = true;

    // unwrap: will never panic because this function can only be called once (see the guard above)
    let mut nrf51_peripherals = Peripherals::take().unwrap();
    let mut cortex_m_peripherals = cortex_m::Peripherals::take().unwrap();

    // Safety: `init` is safe when
    // * only called once --> the global INITIALIZED flag is set, and we panic above if called twice
    // * Heap is not empty, see the assert
    assert!(!heap_memory.is_empty());
    unsafe { ALLOCATOR.init(heap_memory.as_ptr().addr(), heap_memory.len()) }

    let gpio = nrf51_hal::gpio::p0::Parts::new(nrf51_peripherals.GPIO);
    led::initialize(gpio.p0_22, gpio.p0_24, gpio.p0_28, gpio.p0_30);
    // signal that leds have initialized
    // and that the other initialization processes are going on.
    // this also means that the processor at least booted successfully.
    Red.on();

    uart::initialize(nrf51_peripherals.UART0, &mut cortex_m_peripherals.NVIC);
    time::initialize(nrf51_peripherals.RTC0, clock_frequency);
    twi::initialize(nrf51_peripherals.TWI0, gpio.p0_04, gpio.p0_02);
    mpu::initialize();
    barometer::initialize();
    battery::initialize(nrf51_peripherals.ADC, &mut cortex_m_peripherals.NVIC);
    motor::initialize(
        nrf51_peripherals.TIMER1,
        nrf51_peripherals.TIMER2,
        &mut cortex_m_peripherals.NVIC,
        &mut nrf51_peripherals.PPI,
        &mut nrf51_peripherals.GPIOTE,
        gpio.p0_20,
    );

<<<<<<< HEAD
=======
    if debug {
        send_bytes(b"MOTOR driver initialized\n");
    }

    flash::initialize(
        nrf51_peripherals.SPI1,
        gpio.p0_17,
        gpio.p0_18,
        gpio.p0_00,
        gpio.p0_13,
        gpio.p0_11,
        gpio.p0_09,
    ).unwrap();

    if debug {
        send_bytes(b"FLASH driver initialized\n");
    }

>>>>>>> f6282e1e
    // done with initialization sequence
    Red.off();
}<|MERGE_RESOLUTION|>--- conflicted
+++ resolved
@@ -1,12 +1,7 @@
 use crate::led::Led::Red;
 use crate::mutex::Mutex;
 use crate::time::assembly_delay;
-<<<<<<< HEAD
-use crate::{barometer, battery, led, motor, mpu, time, twi, uart};
-=======
-use crate::uart::send_bytes;
-use crate::{led, motor, flash, mpu, time, twi, uart};
->>>>>>> f6282e1e
+use crate::{barometer, battery, led, motor, flash, mpu, time, twi, uart};
 use alloc_cortex_m::CortexMHeap;
 use core::mem::MaybeUninit;
 use nrf51_pac::Peripherals;
@@ -68,13 +63,6 @@
         &mut nrf51_peripherals.GPIOTE,
         gpio.p0_20,
     );
-
-<<<<<<< HEAD
-=======
-    if debug {
-        send_bytes(b"MOTOR driver initialized\n");
-    }
-
     flash::initialize(
         nrf51_peripherals.SPI1,
         gpio.p0_17,
@@ -85,11 +73,6 @@
         gpio.p0_09,
     ).unwrap();
 
-    if debug {
-        send_bytes(b"FLASH driver initialized\n");
-    }
-
->>>>>>> f6282e1e
     // done with initialization sequence
     Red.off();
 }