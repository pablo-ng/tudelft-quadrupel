--- conflicted
+++ resolved
@@ -135,7 +135,7 @@
 
 }
 
-<<<<<<< HEAD
+/// Wait for the next interrupt configured by `set_interrupt_frequency`.
 pub fn wait_for_next_tick() {
     while !TIMER_FLAG.load(Ordering::SeqCst) {
         cortex_m::asm::wfi();
@@ -143,18 +143,9 @@
     TIMER_FLAG.store(false, Ordering::SeqCst);
 }
 
-pub fn set_tick_frequency(hz: u64) {
-=======
-/// Wait for the next interrupt configured by `set_interrupt_frequency`.
-pub fn wait_for_interrupt() {
-    while !TIMER_FLAG.load(Ordering::SeqCst) {}
-    TIMER_FLAG.store(false, Ordering::SeqCst);
-}
-
 /// Set this timer to interrupt at the given frequency.
 /// The next interrupt will be after 1/hz seconds.
-pub fn set_interrupt_frequency(hz: u64) {
->>>>>>> c92f1710
+pub fn set_tick_frequency(hz: u64) {
     let mut rtc = RTC.lock();
 
     let counter_setting = (1_000_000_000 / hz) / PERIOD;
